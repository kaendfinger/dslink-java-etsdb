--- conflicted
+++ resolved
@@ -26,18 +26,10 @@
 }
 
 dependencies {
-<<<<<<< HEAD
-    compile group: 'org.iot-dsa', name: 'dslink', version: '0.16.0-SNAPSHOT'
     compile 'org.iot-dsa:historian:0.16.0-SNAPSHOT'
     compile 'org.iot-dsa:commons:0.16.0-SNAPSHOT'
     compile 'org.iot-dsa:dslink:0.16.0-SNAPSHOT'
     provided 'com.google.code.findbugs:annotations:3.0.1'
-=======
-    provided 'com.google.code.findbugs:annotations:3.0.0'
-    compile 'org.iot-dsa:historian:0.15.0'
-    compile 'org.iot-dsa:commons:0.15.0'
-    compile 'org.iot-dsa:dslink:0.15.0'
->>>>>>> c792c44b
 }
 
 compileJava {
